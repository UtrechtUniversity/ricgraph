## Ricgraph videos

The following videos illustrate the possible uses of Ricgraph. 
These are not intended to demonstrate how an interface
for users would look like, they are meant to illustrate how data repositories can
be linked together and how metadata across several systems can be combined.
The videos only give a glimpse of possible use-cases. By adding more sources, 
more metadata can be harvested, and more insights can be obtained.

For these videos, Ricgraph has harvested the following source systems:
* Utrecht University persons, organizations and research outputs from Pure;
* Utrecht University datasets
  from the data repository [Yoda](https://search.datacite.org/repositories/delft.uu);
* Utrecht University software
  from the [Research Software Directory](https://research-software-directory.org).

In the videos, you will observe nodes of several colors and sizes:
* blue nodes indicate persons;
* yellow nodes indicate journal articles;
* green nodes indicate datasets;
* red nodes indicate software;
* grey nodes indicate all other category nodes, such as organizations and other types of research outputs;
* small nodes are harvested from Yoda;
* medium-sized nodes are harvested from the Pure;
* large nodes are harvested from the Research Software Directory.

None of these videos have sound.

[Return to main README.md file](../README.md).

### Video Start with ORCID to find software
https://user-images.githubusercontent.com/121875841/226639991-28f279c4-17f8-49ab-8420-1676d3db2b74.mp4

This [video Start with ORCID to find 
software (45s) (click to download)](videos/ricgraph_find_software_from_orcid.mp4)
first finds the ORCID of a specific person. The ORCID is expanded to show its 
[*person-root* node, a node which "represents" a person](ricgraph_details.md#person-root-node-in-ricgraph).
Subsequently, from this node, we find three software packages from the Research
Software Directory. In a next step we follow the link to the source system a node was harvested from.

### Video Find persons who contributed to a publication
https://user-images.githubusercontent.com/121875841/226640530-7dc59d48-4050-4390-bf2c-5e5b53849f71.mp4

In this [video Find persons who contributed to a 
publication (1m23s) (click to download)](videos/ricgraph_find_persons_who_contributed_to_output.mp4)
we find people that have contributed to a specific publication. 
We copy and paste a DOI from a website. Then
Ricgraph shows all *person-root* nodes that it has found. From the contributors who work for Utrecht
University, we can also see their full names. 
We see that one person has three (slightly) different FULL_NAMEs.
For non Utrecht University contributors, this information
has not been harvested, so it cannot be shown. 

### Video Find outputs and organizations from a person
https://user-images.githubusercontent.com/121875841/226640670-0ca613b3-8a3e-4790-aa2d-41684e335159.mp4

In this [video Find outputs and organizations from 
a person (1m10s) (click to download)](videos/ricgraph_find_outputs_and_organizations_from_person.mp4),
we first look up all nodes in Ricgraph that are connected to
one person, i.e. publications, software and datasets the person has contributed to, 
and organizations the person is a member of.
Then we zoom in on the 
chair/subunit this person is a member of, and expand it to show his colleagues in the same chair/subunit.

### Video Traverse Utrecht University organizations
https://user-images.githubusercontent.com/121875841/226640771-ff5c0648-02d6-4428-8093-bf145c2ef238.mp4

In this [video Traverse Utrecht University 
organizations (1m12s) (click to download)](videos/ricgraph_traverse_uu_organizations.mp4)
we do a top-down search in Ricgraph starting with the Pure ID of Utrecht University. 
Then we expand this node to show all Utrecht University faculties. 
Next, we expand one faculty to show the people and
sub organizations that link to this faculty.

### Video Find output common to two persons
https://user-images.githubusercontent.com/121875841/226640906-7446aed6-c428-445b-b733-86b65aa7a070.mp4

This [video Find output common to two 
persons (1m5s) (click to download)](videos/ricgraph_find_output_common_to_2_persons.mp4)
demonstrates how insights can be obtained by harvesting several source systems. It shows the
relation between two individuals. First we find two persons using their last name. 
Then we let Ricgraph find the
shortest path between the two nodes. It finds one node, representing a publication. 
This means that both people have worked together on this publication.

### Video Ricgraph explorer
https://user-images.githubusercontent.com/121875841/228465992-993dc8ec-0bd9-4985-b2d9-3200f50d558b.mp4

As mentioned, the videos in the previous sections 
show how the graph looks like that represents the information
in Ricgraph. This can be used to understand how nodes connect to each other.
However, for an end user it might be complicated to use the correct
search queries. Also, expanding nodes may result in a lot of nodes, so the user might
get confused what there is to be learned. That is why we have made 
[Ricgraph explorer](ricgraph_query_visualize.md#how-to-use-ricgraph-explorer).

<<<<<<< HEAD
The [video Ricgraph explorer (2m20s) (click to download)](videos/ricgraph_ricgraph_explorer.mp4)
=======
The [video Ricgraph explorer (length) (click to download)](videos/ricgraph_ricgraph_explorer.mp4)
>>>>>>> 2be7aefe
shows how a more user-centric interface may look like. 
In this video, we look
up a specific person with his last name. As can be observed, there are three *FULL_NAME*
nodes
for this person, each with a different spelling, from four different sources we have
harvested. 
If we click on one of them, we observe that we have found a lot of information about
this person. 

The first table shows the node used for the search.
The second table displays the IDs of the person found, connected to the *person-root*
node, and the third table shows all other nodes connected to the *person-root* node.
This includes research outputs like publications, data sets and software, as well as
the (sub)organization this person works. We can sort columns and we can use 
faceted navigation (i.e. filter on *name* or *category* nodes).

### Epilogue
Intrigued by the possibilities? Do you have a specific use case you would like to see? 
Don’t hesitate to contact us.

### Return to main README.md file

[Return to main README.md file](../README.md).<|MERGE_RESOLUTION|>--- conflicted
+++ resolved
@@ -94,11 +94,7 @@
 get confused what there is to be learned. That is why we have made 
 [Ricgraph explorer](ricgraph_query_visualize.md#how-to-use-ricgraph-explorer).
 
-<<<<<<< HEAD
-The [video Ricgraph explorer (2m20s) (click to download)](videos/ricgraph_ricgraph_explorer.mp4)
-=======
 The [video Ricgraph explorer (length) (click to download)](videos/ricgraph_ricgraph_explorer.mp4)
->>>>>>> 2be7aefe
 shows how a more user-centric interface may look like. 
 In this video, we look
 up a specific person with his last name. As can be observed, there are three *FULL_NAME*
